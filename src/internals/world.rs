--- conflicted
+++ resolved
@@ -805,18 +805,21 @@
     /// registry.register::<bool>("bool".to_string());
     ///
     /// // serialize entities with the `Position` component
-<<<<<<< HEAD
-    /// let json =
-    ///     serde_json::to_value(&world.as_serializable(component::<Position>(), &registry)).unwrap();
-=======
     /// let entity_serializer = Canon::default();
-    /// let json = serde_json::to_value(&world.as_serializable(component::<Position>(), &registry, &entity_serializer)).unwrap();
->>>>>>> 27151ca1
+    /// let json = serde_json::to_value(&world.as_serializable(
+    ///     component::<Position>(),
+    ///     &registry,
+    ///     &entity_serializer,
+    /// ))
+    /// .unwrap();
     /// println!("{:#}", json);
     ///
     /// // registries can also be used to deserialize
     /// use serde::de::DeserializeSeed;
-    /// let world: World = registry.as_deserialize(&entity_serializer).deserialize(json).unwrap();
+    /// let world: World = registry
+    ///     .as_deserialize(&entity_serializer)
+    ///     .deserialize(json)
+    ///     .unwrap();
     /// ```
     #[cfg(feature = "serialize")]
     pub fn as_serializable<
