--- conflicted
+++ resolved
@@ -1,8 +1,6 @@
 #![doc(hidden)]
 
 use std::{any::TypeId, marker::PhantomData};
-
-use derivative::Derivative;
 
 use super::{DefaultFilter, Fetch, IntoIndexableIter, IntoView, ReadOnly, ReadOnlyFetch, View};
 use crate::internals::{
@@ -19,10 +17,6 @@
     },
     subworld::ComponentAccess,
 };
-<<<<<<< HEAD
-=======
-use std::{any::TypeId, marker::PhantomData};
->>>>>>> 27151ca1
 
 /// Reads a single entity data component type from a chunk.
 #[derive(Debug, Copy, Clone)]
